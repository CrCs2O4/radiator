--- conflicted
+++ resolved
@@ -250,12 +250,9 @@
       @api = nil
       @block_api = nil
       @backoff_at = nil
-<<<<<<< HEAD
       @jussi_supported = []
       
       ObjectSpace.define_finalizer(self, self.class.finalize(self))
-=======
->>>>>>> 1f08976c
     end
     
     # Get a specific block or range of blocks.
